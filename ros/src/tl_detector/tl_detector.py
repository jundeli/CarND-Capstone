--- conflicted
+++ resolved
@@ -200,13 +200,9 @@
             state = self.get_light_state(closest_light) # UNKNOWN=4, GREEN=2, YELLOW=1, RED=0
             # rospy.loginfo("Closest light: {}".format(closest_light))
             rospy.loginfo("state: {} line_wp_idx: {}".format(state, line_wp_idx))
-<<<<<<< HEAD
-            return line_wp_idx, state
-=======
             if state is not None:
                 # was able to determine state of the light
                 return line_wp_idx, state
->>>>>>> c4d2c977
 
         return -1, TrafficLight.UNKNOWN
 
